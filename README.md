--- conflicted
+++ resolved
@@ -106,11 +106,7 @@
 
 ### Configuration
 
-<<<<<<< HEAD
-The configuration uses a YAML config borrowed from [Tune-A-Video](https://github.com/showlab/Tune-A-Video) reposotories. 
-=======
 The configuration uses a YAML config borrowed from [Tune-A-Video](https://github.com/showlab/Tune-A-Video) repositories. 
->>>>>>> e03f154d
 
 All configuration details are placed in `example/train_mask_motion.yaml`. Each parameter has a definition for what it does.
 
